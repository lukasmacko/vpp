// Copyright (c) 2017 Cisco and/or its affiliates.
//
// Licensed under the Apache License, Version 2.0 (the "License");
// you may not use this file except in compliance with the License.
// You may obtain a copy of the License at:
//
//     http://www.apache.org/licenses/LICENSE-2.0
//
// Unless required by applicable law or agreed to in writing, software
// distributed under the License is distributed on an "AS IS" BASIS,
// WITHOUT WARRANTIES OR CONDITIONS OF ANY KIND, either express or implied.
// See the License for the specific language governing permissions and
// limitations under the License.

package contiv

import (
	"context"
	"net"
	"testing"

	"git.fd.io/govpp.git/adapter/mock"
	govppmock "git.fd.io/govpp.git/adapter/mock"
	"git.fd.io/govpp.git/adapter/mock/binapi"
	"github.com/contiv/vpp/plugins/contiv/containeridx"
	"github.com/contiv/vpp/plugins/contiv/model/cni"
	"github.com/contiv/vpp/plugins/kvdbproxy"
	"github.com/golang/protobuf/proto"
	"github.com/ligato/cn-infra/core"
	"github.com/ligato/cn-infra/logging/logroot"
	"github.com/ligato/vpp-agent/clientv1/defaultplugins"
	"github.com/ligato/vpp-agent/clientv1/linux"
	"github.com/ligato/vpp-agent/idxvpp/nametoidx"
	"github.com/ligato/vpp-agent/plugins/defaultplugins/aclplugin/model/acl"
	"github.com/ligato/vpp-agent/plugins/defaultplugins/ifplugin/bin_api/af_packet"
	interfaces_bin "github.com/ligato/vpp-agent/plugins/defaultplugins/ifplugin/bin_api/interfaces"
	"github.com/ligato/vpp-agent/plugins/defaultplugins/ifplugin/bin_api/memif"
	"github.com/ligato/vpp-agent/plugins/defaultplugins/ifplugin/bin_api/tap"
	"github.com/ligato/vpp-agent/plugins/defaultplugins/ifplugin/bin_api/vpe"
	"github.com/ligato/vpp-agent/plugins/defaultplugins/ifplugin/bin_api/vxlan"
	"github.com/ligato/vpp-agent/plugins/defaultplugins/ifplugin/ifaceidx"
	"github.com/ligato/vpp-agent/plugins/defaultplugins/ifplugin/model/bfd"
	vpp_intf "github.com/ligato/vpp-agent/plugins/defaultplugins/ifplugin/model/interfaces"
	"github.com/ligato/vpp-agent/plugins/defaultplugins/l2plugin/model/l2"
	"github.com/ligato/vpp-agent/plugins/defaultplugins/l3plugin/model/l3"
	linux_intf "github.com/ligato/vpp-agent/plugins/linuxplugin/model/interfaces"
	"github.com/onsi/gomega"
	"reflect"
	"strings"

	"git.fd.io/govpp.git/api"
	govpp "git.fd.io/govpp.git/core"
	"github.com/ligato/vpp-agent/plugins/defaultplugins/ifplugin/bin_api/ip"
)

const (
	containerID = "sadfja813227wdhfjkh2319784dgh"
	podName     = "ubuntu"
)

var swIfIndexSeq uint32

var req = cni.CNIRequest{
	Version:          "0.2.3",
	InterfaceName:    "eth0",
	ContainerId:      containerID,
	NetworkNamespace: "/var/run/2345243",
	ExtraArguments:   "IgnoreUnknown=1;K8S_POD_NAMESPACE=default;K8S_POD_NAME=" + podName + ";K8S_POD_INFRA_CONTAINER_ID=7d673108b0ff9b2f59f977ca5f4cef347cb9ca66888614068882fbfaba4de752",
}

func TestVeth1NameFromRequest(t *testing.T) {
	gomega.RegisterTestingT(t)

	server := newRemoteCNIServer(logroot.StandardLogger(),
		func() linux.DataChangeDSL { return NewMockDataChangeDSL(nil) },
		&kvdbproxy.Plugin{},
		nil,
		nil,
		nil,
		"testlabel")

	hostIfName := server.veth1HostIfNameFromRequest(&req)
	gomega.Expect(hostIfName).To(gomega.BeEquivalentTo("eth0"))
}

func TestAdd(t *testing.T) {
	gomega.RegisterTestingT(t)

	configuredContainers := containeridx.NewConfigIndex(logroot.StandardLogger(), core.PluginName("Plugin-name"), "title")
	swIfIdx := swIfIndexMock()
	txns := &txnTracker{onSend: addIfsIntoTheIndex(swIfIdx)}

	server := newRemoteCNIServer(logroot.StandardLogger(),
		txns.newTxn,
		kvdbproxy.NewKvdbsyncMock(),
		configuredContainers,
<<<<<<< HEAD
		vppChanMock(),
		swIfIdx)
=======
		nil,
		nil,
		"testlabel")
>>>>>>> c7dcdb45
	server.hostCalls = &mockLinuxCalls{}

	reply, err := server.Add(context.Background(), &req)

	gomega.Expect(err).To(gomega.BeNil())
	gomega.Expect(reply).NotTo(gomega.BeNil())

	gomega.Expect(len(txns.txns)).To(gomega.BeEquivalentTo(3))
	// TODO add asserts for txns

	res := configuredContainers.LookupPodName(podName)
	gomega.Expect(len(res)).To(gomega.BeEquivalentTo(1))
	gomega.Expect(res).To(gomega.ContainElement(containerID))

	// TODO clear txnTracker

	reply, err = server.Delete(context.Background(), &req)
	gomega.Expect(err).To(gomega.BeNil())
	gomega.Expect(reply).NotTo(gomega.BeNil())

}

func vppChanMock() *api.Channel {
	vppMock := &mock.VppAdapter{}
	vppMock.RegisterBinAPITypes(interfaces_bin.Types)
	vppMock.RegisterBinAPITypes(memif.Types)
	vppMock.RegisterBinAPITypes(tap.Types)
	vppMock.RegisterBinAPITypes(af_packet.Types)
	vppMock.RegisterBinAPITypes(vpe.Types)
	vppMock.RegisterBinAPITypes(vxlan.Types)
	vppMock.RegisterBinAPITypes(ip.Types)

	vppMock.MockReplyHandler(func(request govppmock.MessageDTO) (reply []byte, msgID uint16, prepared bool) {
		reqName, found := vppMock.GetMsgNameByID(request.MsgID)
		if !found {
			logroot.StandardLogger().Error("Not existing req msg name for MsgID=", request.MsgID)
			return reply, 0, false
		}
		logroot.StandardLogger().Debug("MockReplyHandler ", request.MsgID, " ", reqName)

		if reqName == "sw_interface_dump" {
			codec := govpp.MsgCodec{}
			ifDump := interfaces_bin.SwInterfaceDump{}
			err := codec.DecodeMsg(request.Data, &ifDump)
			if err != nil {
				logroot.StandardLogger().Error(err)
				return reply, 0, false
			}
			msgID, err := vppMock.GetMsgID("sw_interface_details", "")
			if err != nil {
				logroot.StandardLogger().Error(err)
				return reply, 0, false
			}

			if ifDump.NameFilterValid == 1 {
				ifDetail := interfaces_bin.SwInterfaceDetails{}
				ifDetail.InterfaceName = ifDump.NameFilter
				reply, err := vppMock.ReplyBytes(request, &ifDetail)
				if err == nil {
					return reply, msgID, true
				}
			}

		} else if strings.HasSuffix(reqName, "_dump") {
			//do nothing and let reply next time for control_ping
		} else {
			if replyMsg, msgID, ok := vppMock.ReplyFor(reqName); ok {
				val := reflect.ValueOf(replyMsg)
				valType := val.Type()
				if binapi.HasSwIfIdx(valType) {
					swIfIndexSeq++
					logroot.StandardLogger().Debug("Succ default reply for ", reqName, " ", msgID, " sw_if_idx=", swIfIndexSeq)
					binapi.SetSwIfIdx(val, swIfIndexSeq)
				} else {
					logroot.StandardLogger().Debug("Succ default reply for ", reqName, " ", msgID)
				}

				reply, err := vppMock.ReplyBytes(request, replyMsg)
				if err == nil {
					return reply, msgID, true
				}
				logroot.StandardLogger().Error("Error creating bytes ", err)
			} else {
				logroot.StandardLogger().Info("No default reply for ", reqName, ", ", request.MsgID)
			}
		}

		return reply, 0, false
	})

	conn, connChan, err := govpp.AsyncConnect(vppMock)
	if err != nil {
		return nil
	}
	<-connChan

	c, _ := conn.NewAPIChannel()
	return c
}

func addIfsIntoTheIndex(mapping ifaceidx.SwIfIndexRW) func(*MockDataChangeDSL) error {
	return func(dsl *MockDataChangeDSL) error {
		var cnt uint32 = 1
		for k, v := range dsl.performedPut {
			if strings.HasPrefix(k, vpp_intf.InterfaceKeyPrefix()) {
				name, err := vpp_intf.ParseNameFromKey(k)
				if err != nil {
					return err
				}
				if data, ok := v.(*vpp_intf.Interfaces_Interface); ok {
					mapping.RegisterName(name, cnt, data)
					cnt++
				}

			}
		}
		return nil
	}
}

func swIfIndexMock() ifaceidx.SwIfIndexRW {
	mapping := nametoidx.NewNameToIdx(logroot.StandardLogger(), "plugin", "swIf", ifaceidx.IndexMetadata)

	return ifaceidx.NewSwIfIndex(mapping)
}

type txnTracker struct {
	txns   []*MockDataChangeDSL
	onSend func(txn *MockDataChangeDSL) error
}

func (t *txnTracker) newTxn() linux.DataChangeDSL {
	txn := NewMockDataChangeDSL(t.onSend)
	t.txns = append(t.txns, txn)
	return txn
}

type MockDataChangeDSL struct {
	onSend         func(txn *MockDataChangeDSL) error
	expectedPut    map[string]interface{}
	expectedDelete map[string]interface{}
	performedPut   map[string]proto.Message
	performedDel   []string
}

func NewMockDataChangeDSL(onSend func(*MockDataChangeDSL) error) *MockDataChangeDSL {
	return &MockDataChangeDSL{onSend: onSend,
		expectedPut:    map[string]interface{}{},
		expectedDelete: map[string]interface{}{},
		performedPut:   map[string]proto.Message{}}
}

type MockPutDSL struct {
	parent *MockDataChangeDSL
}

type MockDeleteDSL struct {
	parent *MockDataChangeDSL
}

// Put initiates a chained sequence of data change DSL statements declaring
// new or changing existing configurable objects.
func (dsl *MockDataChangeDSL) Put() linux.PutDSL {
	return &MockPutDSL{dsl}
}

// Delete initiates a chained sequence of data change DSL statements
// removing existing configurable objects.
func (dsl *MockDataChangeDSL) Delete() linux.DeleteDSL {
	return &MockDeleteDSL{dsl}
}

// Send propagates requested changes to the plugins.
func (dsl *MockDataChangeDSL) Send() defaultplugins.Reply {
	var err error
	if dsl.onSend != nil {
		err = dsl.onSend(dsl)
	}
	return &Reply{err}
}

// Interface adds a request to create or update VPP network interface.
func (dsl *MockPutDSL) VppInterface(val *vpp_intf.Interfaces_Interface) linux.PutDSL {
	dsl.parent.performedPut[vpp_intf.InterfaceKey(val.Name)] = val
	return dsl
}

// BfdSession adds a request to create or update bidirectional forwarding
// detection session.
func (dsl *MockPutDSL) BfdSession(val *bfd.SingleHopBFD_Session) linux.PutDSL {
	dsl.parent.performedPut[bfd.SessionKey(val.Interface)] = val
	return dsl
}

// BfdAuthKeys adds a request to create or update bidirectional forwarding
// detection key.
func (dsl *MockPutDSL) BfdAuthKeys(val *bfd.SingleHopBFD_Key) linux.PutDSL {
	dsl.parent.performedPut[bfd.AuthKeysKey(string(val.Id))] = val
	return dsl
}

// BfdEchoFunction adds a request to create or update bidirectional forwarding
// detection echo function.
func (dsl *MockPutDSL) BfdEchoFunction(val *bfd.SingleHopBFD_EchoFunction) linux.PutDSL {
	dsl.parent.performedPut[bfd.EchoFunctionKey(val.EchoSourceInterface)] = val
	return dsl
}

// BD adds a request to create or update VPP Bridge Domain.
func (dsl *MockPutDSL) BD(val *l2.BridgeDomains_BridgeDomain) linux.PutDSL {
	dsl.parent.performedPut[l2.BridgeDomainKey(val.Name)] = val
	return dsl
}

// BDFIB adds a request to create or update VPP L2 Forwarding Information Base.
func (dsl *MockPutDSL) BDFIB(val *l2.FibTableEntries_FibTableEntry) linux.PutDSL {
	dsl.parent.performedPut[l2.FibKey(val.BridgeDomain, val.PhysAddress)] = val
	return dsl
}

// XConnect adds a request to create or update VPP Cross Connect.
func (dsl *MockPutDSL) XConnect(val *l2.XConnectPairs_XConnectPair) linux.PutDSL {
	dsl.parent.performedPut[l2.XConnectKey(val.ReceiveInterface)] = val
	return dsl
}

// StaticRoute adds a request to create or update VPP L3 Static Route.
func (dsl *MockPutDSL) StaticRoute(val *l3.StaticRoutes_Route) linux.PutDSL {
	_, dstAddr, _ := net.ParseCIDR(val.DstIpAddr)
	dsl.parent.performedPut[l3.RouteKey(val.VrfId, dstAddr, val.NextHopAddr)] = val
	return dsl
}

// ACL adds a request to create or update VPP Access Control List.
func (dsl *MockPutDSL) ACL(val *acl.AccessLists_Acl) linux.PutDSL {
	dsl.parent.performedPut[acl.Key(val.AclName)] = val
	return dsl
}

func (dsl *MockPutDSL) LinuxInterface(val *linux_intf.LinuxInterfaces_Interface) linux.PutDSL {
	return dsl
}

// Delete changes the DSL mode to allow removal of an existing configuration.
func (dsl *MockPutDSL) Delete() linux.DeleteDSL {
	return &MockDeleteDSL{dsl.parent}
}

// Send propagates requested changes to the plugins.
func (dsl *MockPutDSL) Send() defaultplugins.Reply {
	return dsl.parent.Send()
}

// Interface adds a request to delete an existing VPP network interface.
func (dsl *MockDeleteDSL) VppInterface(interfaceName string) linux.DeleteDSL {
	dsl.parent.performedDel = append(dsl.parent.performedDel, vpp_intf.InterfaceKey(interfaceName))
	return dsl
}

// BfdSession adds a request to delete an existing bidirectional forwarding
// detection session.
func (dsl *MockDeleteDSL) BfdSession(bfdSessionIfaceName string) linux.DeleteDSL {
	dsl.parent.performedDel = append(dsl.parent.performedDel, bfd.SessionKey(bfdSessionIfaceName))
	return dsl
}

// BfdAuthKeys adds a request to delete an existing bidirectional forwarding
// detection key.
func (dsl *MockDeleteDSL) BfdAuthKeys(bfdKeyName string) linux.DeleteDSL {
	dsl.parent.performedDel = append(dsl.parent.performedDel, bfd.AuthKeysKey(bfdKeyName))
	return dsl
}

// BfdEchoFunction adds a request to delete an existing bidirectional forwarding
// detection echo function.
func (dsl *MockDeleteDSL) BfdEchoFunction(bfdEchoName string) linux.DeleteDSL {
	dsl.parent.performedDel = append(dsl.parent.performedDel, bfd.EchoFunctionKey(bfdEchoName))
	return dsl
}

// BD adds a request to delete an existing VPP Bridge Domain.
func (dsl *MockDeleteDSL) BD(bdName string) linux.DeleteDSL {
	dsl.parent.performedDel = append(dsl.parent.performedDel, l2.BridgeDomainKey(bdName))
	return dsl
}

// BDFIB adds a request to delete an existing VPP L2 Forwarding Information
// Base.
func (dsl *MockDeleteDSL) BDFIB(bdName string, mac string) linux.DeleteDSL {
	dsl.parent.performedDel = append(dsl.parent.performedDel, l2.FibKey(bdName, mac))
	return dsl
}

// XConnect adds a request to delete an existing VPP Cross Connect.
func (dsl *MockDeleteDSL) XConnect(rxIfName string) linux.DeleteDSL {
	dsl.parent.performedDel = append(dsl.parent.performedDel, l2.XConnectKey(rxIfName))
	return dsl
}

// StaticRoute adds a request to delete an existing VPP L3 Static Route..
func (dsl *MockDeleteDSL) StaticRoute(vrf uint32, dstAddrInput *net.IPNet, nextHopAddr net.IP) linux.DeleteDSL {
	//_, dstAddr, _ := net.ParseCIDR(dstAddrInput)
	dsl.parent.performedDel = append(dsl.parent.performedDel, l3.RouteKey(vrf, dstAddrInput, nextHopAddr.String()))
	return dsl
}

// ACL adds a request to delete an existing VPP Access Control List.
func (dsl *MockDeleteDSL) ACL(aclName string) linux.DeleteDSL {
	dsl.parent.performedDel = append(dsl.parent.performedDel, acl.Key(aclName))
	return dsl
}
func (dsl *MockDeleteDSL) LinuxInterface(ifname string) linux.DeleteDSL {
	return dsl
}

// Put changes the DSL mode to allow configuration editing.
func (dsl *MockDeleteDSL) Put() linux.PutDSL {
	return &MockPutDSL{dsl.parent}
}

// Send propagates requested changes to the plugins.
func (dsl *MockDeleteDSL) Send() defaultplugins.Reply {
	return dsl.parent.Send()
}

// Reply interface allows to wait for a reply to previously called Send() and
// extract the result from it (success/error).
type Reply struct {
	err error
}

// ReceiveReply waits for a reply to previously called Send() and returns
// the result (error or nil).
func (dsl Reply) ReceiveReply() error {
	return dsl.err
}<|MERGE_RESOLUTION|>--- conflicted
+++ resolved
@@ -94,14 +94,9 @@
 		txns.newTxn,
 		kvdbproxy.NewKvdbsyncMock(),
 		configuredContainers,
-<<<<<<< HEAD
 		vppChanMock(),
-		swIfIdx)
-=======
-		nil,
-		nil,
-		"testlabel")
->>>>>>> c7dcdb45
+		swIfIdx,
+		"testLabel")
 	server.hostCalls = &mockLinuxCalls{}
 
 	reply, err := server.Add(context.Background(), &req)
