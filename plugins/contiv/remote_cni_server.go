// Copyright (c) 2017 Cisco and/or its affiliates.
//
// Licensed under the Apache License, Version 2.0 (the "License");
// you may not use this file except in compliance with the License.
// You may obtain a copy of the License at:
//
//     http://www.apache.org/licenses/LICENSE-2.0
//
// Unless required by applicable law or agreed to in writing, software
// distributed under the License is distributed on an "AS IS" BASIS,
// WITHOUT WARRANTIES OR CONDITIONS OF ANY KIND, either express or implied.
// See the License for the specific language governing permissions and
// limitations under the License.

package contiv

import (
	"net"
	"strings"
	"sync"
	"time"

	"fmt"
	"git.fd.io/govpp.git/api"
	"github.com/contiv/vpp/plugins/contiv/containeridx"
	"github.com/contiv/vpp/plugins/contiv/ipam"
	"github.com/contiv/vpp/plugins/contiv/model/cni"
	"github.com/contiv/vpp/plugins/kvdbproxy"
	"github.com/gogo/protobuf/proto"
	"github.com/ligato/cn-infra/datasync"
	"github.com/ligato/cn-infra/logging"
	"github.com/ligato/vpp-agent/clientv1/linux"
	"github.com/ligato/vpp-agent/plugins/defaultplugins/ifplugin/ifaceidx"
	vpp_intf "github.com/ligato/vpp-agent/plugins/defaultplugins/ifplugin/model/interfaces"
	"github.com/ligato/vpp-agent/plugins/defaultplugins/l3plugin/model/l3"
	linux_intf "github.com/ligato/vpp-agent/plugins/linuxplugin/ifplugin/model/interfaces"
	"golang.org/x/net/context"
)

type remoteCNIserver struct {
	logging.Logger
	sync.Mutex

	vppTxnFactory        func() linux.DataChangeDSL
	proxy                kvdbproxy.Proxy
	govppChan            *api.Channel
	swIfIndex            ifaceidx.SwIfIndex
	configuredContainers *containeridx.ConfigIndex
	// hostCalls encapsulates calls for managing linux networking
	hostCalls

	// ipam module used by the CNI server
	ipam *ipam.IPAM

	// counter of connected containers. It is used for generating afpacket names
	// and assigned ip addresses.
	counter int

	// agent microservice label
	agentLabel string

	// unique identifier of the node
	uid uint8
}

const (
	resultOk             uint32 = 0
	resultErr            uint32 = 1
	vethNameMaxLen              = 15
	afPacketNamePrefix          = "afpacket"
	podNameExtraArg             = "K8S_POD_NAME"
	podNamespaceExtraArg        = "K8S_POD_NAMESPACE"
	vethHostEndName             = "vpp1"
	vethVPPEndName              = "vpp2"
	afPacketIPPrefix            = "10.2.1"
)

func newRemoteCNIServer(logger logging.Logger, vppTxnFactory func() linux.DataChangeDSL, proxy kvdbproxy.Proxy,
	configuredContainers *containeridx.ConfigIndex, govppChan *api.Channel, index ifaceidx.SwIfIndex, agentLabel string, ipamConfig *ipam.Config, uid uint8) (*remoteCNIserver, error) {
	ipam, err := ipam.New(logger, uid, ipamConfig)
	if err != nil {
		return nil, err
	}
	return &remoteCNIserver{
		Logger:               logger,
		vppTxnFactory:        vppTxnFactory,
		proxy:                proxy,
		configuredContainers: configuredContainers,
		hostCalls:            &linuxCalls{},
		govppChan:            govppChan,
		swIfIndex:            index,
		agentLabel:           agentLabel,
		uid:                  uid,
		ipam:                 ipam,
	}, nil
}

func (s *remoteCNIserver) close() {
	s.cleanupVswitchConnectivity()
}

func (s *remoteCNIserver) resync() error {
	s.Lock()
	defer s.Unlock()

	err := s.configureVswitchConnectivity()
	if err != nil {
		s.Logger.Error(err)
	}
	return err
}

// configureVswitchConnectivity configures basic vSwitch VPP connectivity to the host IP stack and to the other hosts.
// Namely, it configures:
//  - physical NIC interface + static routes to PODs on other hosts
//  - loopback instead of physical NIC if NIC is not found
//  - veth pair to host IP stack + AF_PACKET on VPP side
//  - default static route to the host via the veth pair
func (s *remoteCNIserver) configureVswitchConnectivity() error {

	s.Logger.Info("Applying basic vSwitch config.")
	s.Logger.Info("Existing interfaces: ", s.swIfIndex.GetMapping().ListNames())

	// only apply the config if resync hasn't done it already
	if _, _, found := s.swIfIndex.LookupIdx(vethVPPEndName); found {
		s.Logger.Info("VSwitch connectivity is considered configured, skipping...")
		return nil
	}

	// used to persist the changes made by this function
	changes := map[string]proto.Message{}

	// configure physical NIC
	// NOTE that needs to be done as the first step, before adding any other interfaces to VPP to properly fnd the physical NIC name.
	if s.swIfIndex != nil {
		s.Logger.Info("Existing interfaces: ", s.swIfIndex.GetMapping().ListNames())

		// find physical NIC name
		nicName := ""
		for _, name := range s.swIfIndex.GetMapping().ListNames() {
			if strings.HasPrefix(name, "local") || strings.HasPrefix(name, "loop") ||
				strings.HasPrefix(name, "host") || strings.HasPrefix(name, "tap") {
				continue
			} else {
				nicName = name
				break
			}
		}
		if nicName != "" {
			// configure the physical NIC and static routes to other hosts
			s.Logger.Info("Configuring physical NIC ", nicName)

			// add the NIC config into the transaction
			txn1 := s.vppTxnFactory().Put()

			nic, err := s.physicalInterface(nicName)
			if err != nil {
				return fmt.Errorf("Can't create structure for interface %v due to error: %v", nicName, err)
			}
			txn1.VppInterface(nic)
			changes[vpp_intf.InterfaceKey(nicName)] = nic

			// execute the config transaction
			err = txn1.Send().ReceiveReply()
			if err != nil {
				s.Logger.Error(err)
				return err
			}
		} else {
			// configure loopback instead of physical NIC
			s.Logger.Debug("Physical NIC not found, configuring loopback instead.")

			// add the NIC config into the transaction
			txn := s.vppTxnFactory().Put()

			loop, err := s.physicalInterfaceLoopback()
			if err != nil {
				return fmt.Errorf("Can't create structure for loopback interface due to error: %v", err)
			}
			txn.VppInterface(loop)
			changes[vpp_intf.InterfaceKey(loop.Name)] = loop

			// execute the config transaction
			err = txn.Send().ReceiveReply()
			if err != nil {
				s.Logger.Error(err)
				return err
			}
		}
	} else {
		s.Logger.Warn("swIfIndex is NULL")
	}

	// configure veths to host IP stack + AF_PACKET + default route to host
	vethHost := s.interconnectVethHost()
	vethVpp := s.interconnectVethVpp()
	interconnectAF := s.interconnectAfpacket()
	route := s.defaultRouteToHost()

	// configure linux interfaces
	txn1 := s.vppTxnFactory().Put().
		LinuxInterface(vethHost).
		LinuxInterface(vethVpp)

	err := txn1.Send().ReceiveReply()
	if err != nil {
		// ths transaction may fail if interfaces/routes are already configured, log only
		s.Logger.Warn(err)
	}

	// configure AF_PACKET for the veth - this transaction must be successful in order to continue
	txn2 := s.vppTxnFactory().Put().VppInterface(interconnectAF)

	err = txn2.Send().ReceiveReply()
	if err != nil {
		s.Logger.Error(err)
		return err
	}

	// wait until AF_PACKET is configured otherwise the route is ignored
	// note: this is workaround this should be handled in vpp-agent
	for i := 0; i < 10; i++ {
		if _, _, found := s.swIfIndex.LookupIdx(vethVPPEndName); found {
			break
		}
		time.Sleep(100 * time.Millisecond)
	}

	// configure default static route to the host
	txn3 := s.vppTxnFactory().Put().StaticRoute(route)
	err = txn3.Send().ReceiveReply()
	if err != nil {
		s.Logger.Error(err)
		return err
	}

	// store changes for persisting
	changes[linux_intf.InterfaceKey(vethHost.Name)] = vethHost
	changes[linux_intf.InterfaceKey(vethVpp.Name)] = vethVpp
	changes[vpp_intf.InterfaceKey(interconnectAF.Name)] = interconnectAF
	_, dstNet, _ := net.ParseCIDR(route.DstIpAddr)
	changes[l3.RouteKey(route.VrfId, dstNet, route.NextHopAddr)] = route

	// configure route to PODs on the host
	// TODO: we should persist this too, once this functionality is implemented in linuxplugin
	err = s.configureRouteOnHost()
	if err != nil {
		s.Logger.Error(err)
		return err
	}

	// persist the changes made by this function in ETCD
	err = s.persistChanges(nil, changes)
	if err != nil {
		s.Logger.Error(err)
		return err
	}

	err = s.enableTCPSession()

	return err
}

// cleanupVswitchConnectivity cleans up basic vSwitch VPP connectivity configuration in the host IP stack.
func (s *remoteCNIserver) cleanupVswitchConnectivity() {
	vethHost := s.interconnectVethHost()
	vethVpp := s.interconnectVethVpp()

	txn := s.vppTxnFactory().Delete().
		LinuxInterface(vethHost.Name).
		LinuxInterface(vethVpp.Name)

	err := txn.Send().ReceiveReply()
	if err != nil {
		s.Logger.Warn(err)
	}
}

// Add connects the container to the network.
func (s *remoteCNIserver) Add(ctx context.Context, request *cni.CNIRequest) (*cni.CNIReply, error) {
	s.Info("Add request received ", *request)
	return s.configureContainerConnectivity(request)
}

func (s *remoteCNIserver) Delete(ctx context.Context, request *cni.CNIRequest) (*cni.CNIReply, error) {
	s.Info("Delete request received ", *request)
	return s.unconfigureContainerConnectivity(request)
}

// configureContainerConnectivity creates veth pair where
// one end is ns1 namespace, the other is in default namespace.
// the end in default namespace is connected to VPP using afpacket.
func (s *remoteCNIserver) configureContainerConnectivity(request *cni.CNIRequest) (*cni.CNIReply, error) {
	s.Lock()
	defer s.Unlock()

	var (
		res        = resultOk
		errMsg     = ""
		createdIfs []*cni.CNIReply_Interface
	)

	changes := map[string]proto.Message{}
	s.counter++

	// assign IP address for this POD
<<<<<<< HEAD
	podIPWithoutSubnet := s.ipam.getNextPodIP()
	podIP := podIPWithoutSubnet + "/32"
=======
	podIP, err := s.ipam.NextPodIP(request.NetworkNamespace)
	if err != nil {
		return nil, fmt.Errorf("Can't get new IP address for pod: %v", err)
	}
	podIPCIDR := podIP.String() + "/32"
>>>>>>> d1a17e59

	veth1 := s.veth1FromRequest(request, podIPCIDR)
	veth2 := s.veth2FromRequest(request)
	afpacket := s.afpacketFromRequest(request)
<<<<<<< HEAD
	loop := s.loopbackFromRequest(request, podIP)
=======
	route := s.vppRouteFromRequest(request, podIPCIDR)
>>>>>>> d1a17e59

	s.WithFields(logging.Fields{"veth1": veth1, "veth2": veth2, "afpacket": afpacket /*, "route": route*/}).Info("Configuring")

	txn := s.vppTxnFactory().
		Put().
		LinuxInterface(veth1).
		LinuxInterface(veth2).
<<<<<<< HEAD
		VppInterface(afpacket).
		VppInterface(loop)
	err := txn.Send().ReceiveReply()
=======
		VppInterface(afpacket)
	err = txn.Send().ReceiveReply()
>>>>>>> d1a17e59

	if err != nil {
		s.Logger.Error(err)
		return s.generateErrorResponse(err)
	}

	time.Sleep(500 * time.Millisecond)
	err = s.setupStn(podIPWithoutSubnet, s.afpacketNameFromRequest(request))
	if err != nil {
		s.Logger.Error(err)
		return s.generateErrorResponse(err)
	}
	s.Logger.Info("Stn configured")

	err = s.addAppNamespace(request.ContainerId, s.loopbackNameFromRequest(request))
	if err != nil {
		s.Logger.Error(err)
		return s.generateErrorResponse(err)
	}
	s.Logger.Info("Add app namespace configured")

	macAddr, err := s.retrieveContainerMacAddr(request.NetworkNamespace, request.InterfaceName)
	if err != nil {
		s.Logger.Error(err)
		return s.generateErrorResponse(err)
	}
	s.Debug("Container mac: ", macAddr)

	err = s.configureArpOnVpp(request, macAddr, podIP)
	if err != nil {
		s.Logger.Error(err)
		return s.generateErrorResponse(err)
	}

	afName := "host-" + afpacket.Afpacket.HostIfName
	afMac, err := s.getAfPacketMac(afName)
	if err != nil {
		s.Logger.Error(err)
		return s.generateErrorResponse(err)
	}
	s.Logger.Debug("AfPacket mac", afMac.String())

	err = s.configureArpInContainer(afMac, request)
	if err != nil {
		s.Logger.Error(err)
		return s.generateErrorResponse(err)
	}

	err = s.configureRoutesInContainer(request)
	if err != nil {
		s.Logger.Error(err)
		return s.generateErrorResponse(err)
	}

	err = s.fixPodToPodCommunication(podIPWithoutSubnet, afName)

	changes[linux_intf.InterfaceKey(veth1.Name)] = veth1
	changes[linux_intf.InterfaceKey(veth2.Name)] = veth2
	changes[vpp_intf.InterfaceKey(afpacket.Name)] = afpacket
	err = s.persistChanges(nil, changes)
	if err != nil {
		s.Logger.Error(err)
		return s.generateErrorResponse(err)
	}
	createdIfs = s.createdInterfaces(veth1)

	if s.configuredContainers != nil {
		extraArgs := s.parseExtraArgs(request.ExtraArguments)
		s.Logger.WithFields(logging.Fields{
			"PodName":      extraArgs[podNameExtraArg],
			"PodNamespace": extraArgs[podNamespaceExtraArg],
		}).Info("Adding into configured container index")
		s.configuredContainers.RegisterContainer(request.ContainerId, &containeridx.Config{
			PodName:      extraArgs[podNameExtraArg],
			PodNamespace: extraArgs[podNamespaceExtraArg],
			Veth1:        veth1,
			Veth2:        veth2,
			Afpacket:     afpacket,
		})
	}

	reply := &cni.CNIReply{
		Result:     res,
		Error:      errMsg,
		Interfaces: createdIfs,
		Routes: []*cni.CNIReply_Route{
			{
				Dst: "0.0.0.0/0",
				Gw:  s.ipam.PodGatewayIP().String(),
			},
		},
	}
	return reply, err
}

func (s *remoteCNIserver) unconfigureContainerConnectivity(request *cni.CNIRequest) (*cni.CNIReply, error) {
	s.Lock()
	defer s.Unlock()

	var (
		res    = resultOk
		errMsg = ""
	)

	veth1 := s.veth1NameFromRequest(request)
	veth2 := s.veth2NameFromRequest(request)
	afpacket := s.afpacketNameFromRequest(request)
	loop := s.loopbackNameFromRequest(request)
	s.Info("Removing", []string{veth1, veth2, afpacket, loop})

	err := s.vppTxnFactory().
		Delete().
		LinuxInterface(veth1).
		LinuxInterface(veth2).
		VppInterface(afpacket).
		VppInterface(loop).
		Put().Send().ReceiveReply()

	if err != nil {
		s.Logger.Error(err)
		return s.generateErrorResponse(err)
	}

	err = s.persistChanges(
		[]string{linux_intf.InterfaceKey(veth1),
			linux_intf.InterfaceKey(veth2),
			vpp_intf.InterfaceKey(afpacket),
		},
		nil,
	)
	if err != nil {
		s.Logger.Error(err)
		return s.generateErrorResponse(err)
	}

	if s.configuredContainers != nil {
		s.configuredContainers.UnregisterContainer(request.ContainerId)
	}

	err = s.ipam.ReleasePodIP(request.NetworkNamespace)
	if err != nil {
		s.Logger.Error(err)
		return s.generateErrorResponse(err)
	}

	reply := &cni.CNIReply{
		Result: res,
		Error:  errMsg,
	}
	return reply, err
}

func (s *remoteCNIserver) generateErrorResponse(err error) (*cni.CNIReply, error) {
	reply := &cni.CNIReply{
		Result: resultErr,
		Error:  err.Error(),
	}
	return reply, err
}

func (s *remoteCNIserver) persistChanges(removedKeys []string, putChanges map[string]proto.Message) error {
	var err error
	// TODO rollback in case of error

	for _, key := range removedKeys {
		s.proxy.AddIgnoreEntry(key, datasync.Delete)
		_, err = s.proxy.Delete(key)
		if err != nil {
			return err
		}
	}

	for k, v := range putChanges {
		s.proxy.AddIgnoreEntry(k, datasync.Put)
		err = s.proxy.Put(k, v)
		if err != nil {
			return err
		}
	}
	return err
}

// createdInterfaces fills the structure containing data of created interfaces
// that is a part of reply to Add request
func (s *remoteCNIserver) createdInterfaces(veth *linux_intf.LinuxInterfaces_Interface) []*cni.CNIReply_Interface {
	return []*cni.CNIReply_Interface{
		{
			Name:    veth.Name,
			Sandbox: veth.Namespace.Name,
			IpAddresses: []*cni.CNIReply_Interface_IP{
				{
					Version: cni.CNIReply_Interface_IP_IPV4,
					Address: veth.IpAddresses[0],
					Gateway: s.ipam.PodGatewayIP().String(),
				},
			},
		},
	}
}

func (s *remoteCNIserver) parseExtraArgs(input string) map[string]string {
	res := map[string]string{}

	pairs := strings.Split(input, ";")
	for i := range pairs {
		kv := strings.Split(pairs[i], "=")
		if len(kv) == 2 {
			res[kv[0]] = kv[1]
		}
	}
	return res
}<|MERGE_RESOLUTION|>--- conflicted
+++ resolved
@@ -304,25 +304,16 @@
 	s.counter++
 
 	// assign IP address for this POD
-<<<<<<< HEAD
-	podIPWithoutSubnet := s.ipam.getNextPodIP()
-	podIP := podIPWithoutSubnet + "/32"
-=======
 	podIP, err := s.ipam.NextPodIP(request.NetworkNamespace)
 	if err != nil {
 		return nil, fmt.Errorf("Can't get new IP address for pod: %v", err)
 	}
 	podIPCIDR := podIP.String() + "/32"
->>>>>>> d1a17e59
 
 	veth1 := s.veth1FromRequest(request, podIPCIDR)
 	veth2 := s.veth2FromRequest(request)
 	afpacket := s.afpacketFromRequest(request)
-<<<<<<< HEAD
-	loop := s.loopbackFromRequest(request, podIP)
-=======
-	route := s.vppRouteFromRequest(request, podIPCIDR)
->>>>>>> d1a17e59
+	loop := s.loopbackFromRequest(request, podIP.String())
 
 	s.WithFields(logging.Fields{"veth1": veth1, "veth2": veth2, "afpacket": afpacket /*, "route": route*/}).Info("Configuring")
 
@@ -330,14 +321,9 @@
 		Put().
 		LinuxInterface(veth1).
 		LinuxInterface(veth2).
-<<<<<<< HEAD
 		VppInterface(afpacket).
 		VppInterface(loop)
-	err := txn.Send().ReceiveReply()
-=======
-		VppInterface(afpacket)
 	err = txn.Send().ReceiveReply()
->>>>>>> d1a17e59
 
 	if err != nil {
 		s.Logger.Error(err)
@@ -345,7 +331,7 @@
 	}
 
 	time.Sleep(500 * time.Millisecond)
-	err = s.setupStn(podIPWithoutSubnet, s.afpacketNameFromRequest(request))
+	err = s.setupStn(podIP.String(), s.afpacketNameFromRequest(request))
 	if err != nil {
 		s.Logger.Error(err)
 		return s.generateErrorResponse(err)
@@ -392,7 +378,7 @@
 		return s.generateErrorResponse(err)
 	}
 
-	err = s.fixPodToPodCommunication(podIPWithoutSubnet, afName)
+	err = s.fixPodToPodCommunication(podIP.String(), afName)
 
 	changes[linux_intf.InterfaceKey(veth1.Name)] = veth1
 	changes[linux_intf.InterfaceKey(veth2.Name)] = veth2
