--- conflicted
+++ resolved
@@ -145,37 +145,12 @@
 	}
 }
 
-<<<<<<< HEAD
 func (s *remoteCNIserver) StnRule(ipAddress net.IP, ifname string) *stn.StnRule {
 	return &stn.StnRule{
 		RuleName:  "rule1",            //used as unique id for rules in etcd (managed by vpp-agent)
 		IpAddress: ipAddress.String(), //ipv4
 		Interface: ifname,
 	}
-=======
-func (s *remoteCNIserver) setupStn(podIP string, ifIndex uint32) error {
-	req := &stn.StnAddDelRule{
-		IsIP4:     1,
-		IsAdd:     1,
-		IPAddress: net.ParseIP(podIP).To4(),
-		SwIfIndex: ifIndex,
-	}
-
-	if s.govppChan == nil {
-		s.Logger.Warn("GoVpp not available")
-		return nil
-	}
-
-	reply := stn.StnAddDelRuleReply{}
-
-	err := s.govppChan.SendRequest(req).ReceiveReply(&reply)
-
-	if reply.Retval != 0 {
-		return fmt.Errorf("adding stn rule returned non-zero return code: %d", reply.Retval)
-	}
-
-	return err
->>>>>>> 3e6debc8
 }
 
 func (s *remoteCNIserver) addAppNamespace(podNamespace string, ifname string) (nsIndex uint32, err error) {
