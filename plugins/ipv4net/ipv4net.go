--- conflicted
+++ resolved
@@ -259,236 +259,4 @@
 	}
 
 	return vxlanBVIInterfaceName
-<<<<<<< HEAD
-}
-
-// GetDefaultInterface returns the name and the IP address of the interface
-// used by the default route to send packets out from VPP towards the default gateway.
-// If the default GW is not configured, the function returns zero values.
-func (n *IPv4Net) GetDefaultInterface() (ifName string, ifAddress net.IP) {
-	if n.defaultGw != nil {
-		if n.mainPhysicalIf != "" {
-			if n.nodeIPNet != nil && n.nodeIPNet.Contains(n.defaultGw) {
-				return n.mainPhysicalIf, n.nodeIP
-			}
-		}
-		for _, physicalIf := range n.thisNodeConfig.OtherVPPInterfaces {
-			intIP, intNet, _ := net.ParseCIDR(physicalIf.IP)
-			if intNet != nil && intNet.Contains(n.defaultGw) {
-				return physicalIf.InterfaceName, intIP
-			}
-		}
-	}
-
-	return "", nil
-}
-
-// GetMainVrfID returns the ID of the main network connectivity VRF.
-func (n *IPv4Net) GetMainVrfID() uint32 {
-	if n.config.MainVRFID != 0 && n.config.PodVRFID != 0 {
-		return n.config.MainVRFID
-	}
-	return defaultMainVrfID
-}
-
-// GetPodVrfID returns the ID of the POD VRF.
-func (n *IPv4Net) GetPodVrfID() uint32 {
-	if n.config.MainVRFID != 0 && n.config.PodVRFID != 0 {
-		return n.config.PodVRFID
-	}
-	return defaultPodVrfID
-}
-
-/******************************* Helper methods *******************************/
-
-// loadExternalConfig attempts to load external configuration from a YAML file.
-func (n *IPv4Net) loadExternalConfig() error {
-	externalCfg := &Config{}
-	found, err := n.Cfg.LoadValue(externalCfg) // It tries to lookup `PluginName + "-config"` in the executable arguments.
-	if err != nil {
-		return fmt.Errorf("external Contiv plugin configuration could not load or other problem happened: %v", err)
-	}
-	if !found {
-		return fmt.Errorf("external Contiv plugin configuration was not found")
-	}
-
-	n.config = externalCfg
-	n.Log.Infof("Contiv config: %+v", externalCfg)
-	err = n.config.ApplyIPAMConfig()
-	if err != nil {
-		return err
-	}
-	n.config.ApplyDefaults()
-
-	return nil
-}
-
-// loadNodeConfig loads config specific for this node (given by its agent label).
-func (n *IPv4Net) loadNodeConfig(kubeStateData controller.KubeStateData) *NodeConfig {
-	myNodeName := n.ServiceLabel.GetAgentLabel()
-	// first try to get node config from CRD
-	crdNodeConfigs := kubeStateData[nodeconfig.Keyword]
-	for crdNodeCfgKey, crdNodeConfig := range crdNodeConfigs {
-		if crdNodeCfgKey == nodeconfig.Key(myNodeName) {
-			return nodeConfigFromProto(crdNodeConfig.(*nodeconfig.NodeConfig))
-		}
-	}
-	// try to find the node-specific configuration inside the config file
-	return n.config.GetNodeConfig(myNodeName)
-}
-
-// getStolenInterfaceConfig returns IP addresses and routes associated with the main
-// interface before it was stolen from the host stack.
-func (n *IPv4Net) getStolenInterfaceConfig(ifName string) (
-	ipNets []*nodesync.IPWithNetwork, gw net.IP, routes []*stn_grpc.STNReply_Route, kernelDriver string, pciAddr string, err error) {
-
-	if ifName == "" {
-		n.Log.Debug("Getting STN info for the first stolen interface")
-	} else {
-		n.Log.Debugf("Getting STN info for interface %s", ifName)
-	}
-
-	// request info about the stolen interface
-	reply, err := n.getSTNInfo(ifName)
-	if err != nil {
-		n.Log.Errorf("Error by executing STN GRPC: %v", err)
-		return
-	}
-	n.Log.Debugf("STN GRPC reply: %v", reply)
-
-	// parse STN IP addresses
-	for _, address := range reply.IpAddresses {
-		ipNet := &nodesync.IPWithNetwork{}
-		ipNet.Address, ipNet.Network, err = net.ParseCIDR(address)
-		if err != nil {
-			n.Log.Errorf("Failed to parse IP address returned by STN GRPC: %v", err)
-			return
-		}
-		ipNets = append(ipNets, ipNet)
-	}
-
-	// try to find the default gateway in the list of routes
-	for _, r := range reply.Routes {
-		if r.DestinationSubnet == "" || strings.HasPrefix(r.DestinationSubnet, "0.0.0.0") {
-			gw = net.ParseIP(r.NextHopIp)
-			if err != nil {
-				err = fmt.Errorf("failed to parse GW address returned by STN GRPC (%s)", r.NextHopIp)
-				return
-			}
-			break
-		}
-	}
-	if len(gw) == 0 && len(ipNets) > 0 {
-		// no default gateway in routes, calculate fake gateway address for route pointing to VPP
-		firstIP, lastIP := cidr.AddressRange(ipNets[0].Network)
-		if !cidr.Inc(firstIP).Equal(ipNets[0].Address) {
-			gw = cidr.Inc(firstIP)
-		} else {
-			gw = cidr.Dec(lastIP)
-		}
-	}
-
-	// return routes without any processing
-	routes = reply.Routes
-
-	kernelDriver = reply.KernelDriver
-	pciAddr = reply.PciAddress
-	return
-}
-
-func (n *IPv4Net) getStolenInterfaceInfo(ifName string) (reply *stn_grpc.STNReply, err error) {
-	// connect to STN GRPC server
-	if n.config.STNSocketFile == "" {
-		n.config.STNSocketFile = defaultSTNSocketFile
-	}
-	conn, err := grpc.Dial(
-		n.config.STNSocketFile,
-		grpc.WithInsecure(),
-		grpc.WithDialer(
-			func(addr string, timeout time.Duration) (net.Conn, error) {
-				return net.DialTimeout("unix", addr, timeout)
-			}),
-	)
-	if err != nil {
-		n.Log.Errorf("Unable to connect to STN GRPC: %v", err)
-		return
-	}
-	defer conn.Close()
-	c := stn_grpc.NewSTNClient(conn)
-
-	// request info about the stolen interface
-	return c.StolenInterfaceInfo(context.Background(), &stn_grpc.STNRequest{
-		InterfaceName: ifName,
-	})
-}
-
-func (n *IPv4Net) excludedIPsFromNodeCIDR() []net.IP {
-	if n.config == nil {
-		return nil
-	}
-	var excludedIPs []string
-	for _, oneNodeConfig := range n.config.NodeConfig {
-		if oneNodeConfig.Gateway == "" {
-			continue
-		}
-		excludedIPs = appendIfMissing(excludedIPs, oneNodeConfig.Gateway)
-	}
-	var res []net.IP
-	for _, ip := range excludedIPs {
-		res = append(res, net.ParseIP(ip))
-	}
-	return res
-}
-
-// dumpPhysicalInterfaces dumps physical interfaces present on VPP.
-func (n *IPv4Net) dumpPhysicalInterfaces() (ifaces map[uint32]string, err error) {
-	ifaces = make(map[uint32]string)
-	ifHandler := intf_vppcalls.NewIfVppHandler(n.govppCh, n.Log)
-
-	dump, err := ifHandler.DumpInterfacesByType(interfaces.Interface_DPDK)
-	if err != nil {
-		return ifaces, err
-	}
-	for ifIdx, iface := range dump {
-		ifaces[ifIdx] = iface.Interface.Name
-	}
-
-	dump, err = ifHandler.DumpInterfacesByType(interfaces.Interface_VMXNET3_INTERFACE)
-	if err != nil {
-		return ifaces, err
-	}
-	for ifIdx, iface := range dump {
-		ifaces[ifIdx] = iface.Interface.Name
-	}
-
-	return ifaces, err
-}
-
-// getHostLinkIPs returns all IP addresses assigned to physical interfaces in the host
-// network stack.
-func (n *IPv4Net) getHostLinkIPs() (hostIPs []net.IP, err error) {
-	links, err := netlink.LinkList()
-	if err != nil {
-		n.Log.Error("Unable to list host links:", err)
-		return hostIPs, err
-	}
-
-	for _, l := range links {
-		if !strings.HasPrefix(l.Attrs().Name, "lo") && !strings.HasPrefix(l.Attrs().Name, "docker") &&
-			!strings.HasPrefix(l.Attrs().Name, "virbr") && !strings.HasPrefix(l.Attrs().Name, "vpp") {
-			// not a virtual interface, list its IP addresses
-			addrList, err := netlink.AddrList(l, netlink.FAMILY_V4)
-			if err != nil {
-				n.Log.Error("Unable to list link IPs:", err)
-				return hostIPs, err
-			}
-			// return all IPs
-			for _, addr := range addrList {
-				hostIPs = append(hostIPs, addr.IP)
-			}
-		}
-	}
-	return hostIPs, nil
-=======
->>>>>>> 76566c67
 }