--- conflicted
+++ resolved
@@ -218,11 +218,7 @@
 
 	gomega.Expect(len(vtv.report.Data[api.GlobalMsg])).To(gomega.Equal(1))
 	gomega.Expect(len(vtv.report.Data[nodeKey])).To(gomega.Equal(4))
-<<<<<<< HEAD
 	node, err := vtv.vppCache.RetrieveNodeByGigEIPAddr(dstIPAddr)
-=======
-	node, err := vtv.vppCache.RetrieveNodeByGigEIPAddr(dstIPAddr + "/24") // TODO: handle CIDR mask peoperly
->>>>>>> fdd3f665
 	gomega.Expect(err).To(gomega.BeNil())
 	gomega.Expect(len(vtv.report.Data[node.Name])).To(gomega.Equal(1))
 
@@ -241,30 +237,6 @@
 		for k := range vxlanBd.BdMeta.BdID2Name {
 			keys = append(keys, k)
 		}
-<<<<<<< HEAD
-=======
-
-		bogusKey := keys[0] * 100
-		vxlanBd.BdMeta.BdID2Name[bogusKey] = vxlanBd.BdMeta.BdID2Name[keys[0]]
-		delete(vxlanBd.BdMeta.BdID2Name, keys[0])
-
-		// Perform test
-		vtv.report.Clear()
-		vtv.processor.ValidateL2Connectivity()
-
-		gomega.Expect(len(vtv.report.Data[api.GlobalMsg])).To(gomega.Equal(1))
-		gomega.Expect(len(vtv.report.Data[nodeKey])).To(gomega.Equal(4))
-
-		// Restore data back to error free state
-		vxlanBd.BdMeta.BdID2Name[keys[0]] = vxlanBd.BdMeta.BdID2Name[bogusKey]
-		delete(vxlanBd.BdMeta.BdID2Name, bogusKey)
-
-		break
-	}
-
-	// ----------------------------------------------------------------------
-	// INJECT FAULT: Duplicate BVI interface
->>>>>>> fdd3f665
 
 		bogusKey := keys[0] * 100
 		vxlanBd.BdMeta.BdID2Name[bogusKey] = vxlanBd.BdMeta.BdID2Name[keys[0]]
