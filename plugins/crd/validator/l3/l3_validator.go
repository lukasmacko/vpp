--- conflicted
+++ resolved
@@ -82,12 +82,9 @@
 		// Validate routes to all remote nodes for vrf 1 and vrf 0
 		numErrs += v.validateRemoteNodeRoutes(node, vrfMap, routeMap)
 
-<<<<<<< HEAD
 		// Validate podSubnetCIDR routes
 		numErrs += v.validatePodSubnetCIDR(node, vrfMap, routeMap)
 
-=======
->>>>>>> 70740d28
 		for vIdx, vrf := range routeMap {
 			var notValidated, invalid, valid int
 
@@ -101,18 +98,10 @@
 					valid++
 				}
 			}
-<<<<<<< HEAD
 
 			report := fmt.Sprintf("Rte report VRF%d: total %d, notValidated %d, invalid: %d, valid:%d",
 				vIdx, len(vrf), notValidated, invalid, valid)
 			v.Report.AppendToNodeReport(node.Name, report)
-
-=======
-
-			report := fmt.Sprintf("Rte report VRF%d: total %d, notValidated %d, invalid: %d, valid:%d",
-				vIdx, len(vrf), notValidated, invalid, valid)
-			v.Report.AppendToNodeReport(node.Name, report)
->>>>>>> 70740d28
 		}
 
 		fmt.Println(node.Name + ":")
@@ -144,13 +133,8 @@
 	return vrfMap, nil
 }
 
-<<<<<<< HEAD
 func (v *Validator) createValidationMap(vm map[uint32]Vrf) RouteMap {
 	valMap := make(RouteMap, 0)
-=======
-func (v *Validator) createValidationMap(vm map[uint32]Vrf) map[uint32]map[string]int {
-	valMap := make(map[uint32]map[string]int, 0)
->>>>>>> 70740d28
 
 	for vIdx, vrf := range vm {
 		vrfRoutes := make(map[string]int, 0)
@@ -176,49 +160,9 @@
 
 		// Validate routes to local Pods
 		// Lookup the Pod route in VRF1; it must have mask length = 32
-<<<<<<< HEAD
 		numErrs += v.validateRoute(pod.IPAddress+"/32", 1, vrfMap, routeMap, node.Name,
 			pod.VppIfName, pod.VppSwIfIdx, pod.IPAddress)
-=======
-		lookUpRoute, ok := vrfMap[1][pod.IPAddress+"/32"]
-		if !ok {
-			numErrs++
-			errString := fmt.Sprintf("missing route for Pod '%s' with IP Address %s",
-				pod.Name, pod.IPAddress)
-			v.Report.LogErrAndAppendToNodeReport(node.Name, errString)
-			continue
-		}
-
-		// Assume that the route will be valid. Each failed check flips
-		// the status
-		routeMap[1][lookUpRoute.Ipr.DstAddr] = routeValid
-
-		// Verify that the next hop in the pod route is the pod's IP address
-		if pod.IPAddress != lookUpRoute.Ipr.NextHopAddr {
-			numErrs++
-			errString := fmt.Sprintf("invalid route for Pod '%s' - bad next hop; have %s, expecting %s",
-				pod.Name, lookUpRoute.Ipr.NextHopAddr, pod.IPAddress)
-			v.Report.LogErrAndAppendToNodeReport(node.Name, errString)
-			routeMap[1][lookUpRoute.Ipr.DstAddr] = routeInvalid
-		}
-
-		// Verify that the ifIndex in the pod route belongs to the pod's interface
-		if pod.VppSwIfIdx != lookUpRoute.IprMeta.OutgoingIfIdx {
-			numErrs++
-			errString := fmt.Sprintf("invalid route for Pod '%s' - bad swIfIndex; have %d, expecting %d",
-				pod.Name, lookUpRoute.IprMeta.OutgoingIfIdx, pod.VppSwIfIdx)
-			v.Report.LogErrAndAppendToNodeReport(node.Name, errString)
-			routeMap[1][lookUpRoute.Ipr.DstAddr] = routeInvalid
-		}
-
-		if pod.VppIfName != lookUpRoute.Ipr.OutIface {
-			numErrs++
-			errString := fmt.Sprintf("invalid route for Pod '%s' - bad interface name; have %s, expecting %s",
-				pod.Name, lookUpRoute.Ipr.OutIface, pod.VppIfInternalName)
-			v.Report.LogErrAndAppendToNodeReport(node.Name, errString)
-			routeMap[1][lookUpRoute.Ipr.DstAddr] = routeInvalid
-		}
->>>>>>> 70740d28
+
 
 		// make sure pod that the route for the pod-facing tap interface in vpp
 		// exists and is valid
@@ -226,34 +170,12 @@
 			pod.VppIfName, pod.VppSwIfIdx, strings.Split(pod.VppIfIPAddr, "/")[0])
 	}
 
-<<<<<<< HEAD
 	return numErrs
 }
 
 func (v *Validator) validateVrf0GigERoutes(node *telemetrymodel.Node, vrfMap map[uint32]Vrf,
 	routeMap map[uint32]map[string]int) int {
 	numErrs := 0
-=======
-		// Assume that the route will be valid. Each failed check flips
-		// the status
-		routeMap[1][podIfIProute.Ipr.DstAddr] = routeValid
-
-		if pod.VppIfIPAddr != podIfIProute.Ipr.NextHopAddr+"/32" {
-			numErrs++
-			errString := fmt.Sprintf("Pod %s IP %s does not match with route %+v next hop IP %s",
-				pod.Name, pod.IPAddress, lookUpRoute, lookUpRoute.Ipr.NextHopAddr)
-			v.Report.LogErrAndAppendToNodeReport(node.Name, errString)
-			routeMap[1][podIfIProute.Ipr.DstAddr] = routeInvalid
-		}
-
-		if pod.VppSwIfIdx != podIfIProute.IprMeta.OutgoingIfIdx {
-			numErrs++
-			errString := fmt.Sprintf("Pod interface index %d does not match static route interface index %d",
-				pod.VppSwIfIdx, lookUpRoute.IprMeta.OutgoingIfIdx)
-			v.Report.LogErrAndAppendToNodeReport(node.Name, errString)
-			routeMap[1][podIfIProute.Ipr.DstAddr] = routeInvalid
-		}
->>>>>>> 70740d28
 
 	var gigEIfName string
 	var ifIdx int
@@ -264,20 +186,14 @@
 			numErrs++
 			errString := fmt.Sprintf("GigE interface lookup match error %s", err)
 			v.Report.LogErrAndAppendToNodeReport(node.Name, errString)
-<<<<<<< HEAD
 			return numErrs
 		}
 		if match {
 			gigEIfName = ifc.If.Name
 			break
 		}
-=======
-			routeMap[1][podIfIProute.Ipr.DstAddr] = routeInvalid
-		}
->>>>>>> 70740d28
-	}
-
-<<<<<<< HEAD
+	}
+
 	if gigEIfName == "" {
 		numErrs++
 		errString := fmt.Sprintf("GigE interface not found")
@@ -288,126 +204,14 @@
 	// Validate the route to the local subnet
 	numErrs += v.validateRoute(node.IPAddr, 0, vrfMap, routeMap, node.Name, gigEIfName, uint32(ifIdx),
 		"0.0.0.0")
-=======
-func (v *Validator) validateVrf0GigERoutes(node *telemetrymodel.Node, vrfMap map[uint32]Vrf,
-	routeMap map[uint32]map[string]int) int {
-	numErrs := 0
-
-	// begin validation of gigE routes, beginning with local one
-	gigeRoute, ok := vrfMap[0][node.IPAddr]
-	if !ok {
-		errString := fmt.Sprintf("missing route to local GigE interface (%s) - "+
-			"skipping validation of routes to VPP GigE interfaces for node %s", node.IPAddr, node.Name)
-		v.Report.LogErrAndAppendToNodeReport(node.Name, errString)
-		numErrs++
-		return numErrs
-	}
-
-	// Assume that the route will be valid. Each failed check flips
-	// the status
-	routeMap[0][gigeRoute.Ipr.DstAddr] = routeValid
-
-	if gigeRoute.Ipr.DstAddr != node.IPAddr {
-		numErrs++
-		routeMap[0][gigeRoute.Ipr.DstAddr] = routeInvalid
-		errString := fmt.Sprintf("invalid route to VPP GigE subnet; bad DstAddr - have %s, expecting %s",
-			gigeRoute.Ipr.DstAddr, node.IPAddr)
-		v.Report.LogErrAndAppendToNodeReport(node.Name, errString)
-	}
-
-	matched, err := regexp.Match(`GigabitEthernet[0-9]/[0-9]*/[0-9]`, []byte(gigeRoute.Ipr.OutIface))
-	if err != nil {
-		numErrs++
-		routeMap[0][gigeRoute.Ipr.DstAddr] = routeInvalid
-		errString := fmt.Sprintf("failed to match route %s outgoing interface (ifName %s)",
-			gigeRoute.Ipr.DstAddr, gigeRoute.Ipr.OutIface)
-		v.Report.LogErrAndAppendToNodeReport(node.Name, errString)
-	} else if !matched {
-		numErrs++
-		routeMap[0][gigeRoute.Ipr.DstAddr] = routeInvalid
-		errString := fmt.Sprintf("invalid route to VPP GigE subnet %s; bad outgoing IfName - "+
-			"have %s, expecting <GigabitEthernetX/Y/Z>", node.IPAddr, gigeRoute.Ipr.OutIface)
-		v.Report.LogErrAndAppendToNodeReport(node.Name, errString)
-	}
-
-	//make sure interface index in route points to valid node interface
-	intf := node.NodeInterfaces[int(gigeRoute.IprMeta.OutgoingIfIdx)]
-	if intf.IfMeta.SwIfIndex != gigeRoute.IprMeta.OutgoingIfIdx {
-		numErrs++
-		routeMap[0][gigeRoute.Ipr.DstAddr] = routeInvalid
-		errString := fmt.Sprintf("invalid route to VPP GigE subnet %s; bad ifIndex on outgoing interface - "+
-			"have %d, expecting %d", gigeRoute.Ipr.DstAddr, gigeRoute.IprMeta.OutgoingIfIdx, intf.IfMeta.SwIfIndex)
-		v.Report.LogErrAndAppendToNodeReport(node.Name, errString)
-	}
-
-	gigEIPFound := false
-	for _, ip := range intf.If.IPAddresses {
-		if ip == node.IPAddr {
-			gigEIPFound = true
-		}
-	}
-
-	if !gigEIPFound {
-		numErrs++
-		routeMap[0][gigeRoute.Ipr.DstAddr] = routeInvalid
-		errString := fmt.Sprintf("interface %s with index %d does not have a matching ip for dst ip %s",
-			intf.IfMeta.Tag, intf.IfMeta.SwIfIndex, gigeRoute.Ipr.DstAddr)
-		v.Report.LogErrAndAppendToNodeReport(node.Name, errString)
-	}
->>>>>>> 70740d28
+
 
 	// Validate routes to all VPP nodes (remote and local) that are connected
 	// to the GigE subnet
 	nodeList := v.VppCache.RetrieveAllNodes()
 	for _, node := range nodeList {
 		dstIP, _ := separateIPandMask(node.IPAddr)
-<<<<<<< HEAD
 		numErrs += v.validateRoute(dstIP+"/32", 0, vrfMap, routeMap, node.Name, gigEIfName, uint32(ifIdx), dstIP)
-=======
-		route, ok := vrfMap[0][dstIP+"/32"]
-		if !ok {
-			errString := fmt.Sprintf("missing route to node %s (DstIP %s/32)", node.Name, node.IPAddr)
-			v.Report.LogErrAndAppendToNodeReport(node.Name, errString)
-			numErrs++
-			continue
-		}
-
-		// Assume that the route will be valid. Each failed check flips
-		// the status
-		routeMap[0][route.Ipr.DstAddr] = routeValid
-
-		ip, _ := separateIPandMask(route.Ipr.DstAddr)
-		if ip != route.Ipr.NextHopAddr {
-			numErrs++
-			routeMap[0][route.Ipr.DstAddr] = routeInvalid
-			errString := fmt.Sprintf("invalid route to node %s; bad NextHop - have %s, expecting %s",
-				node.Name, route.Ipr.NextHopAddr, node.IPAddr)
-			v.Report.LogErrAndAppendToNodeReport(node.Name, errString)
-		}
-
-		matched, err := regexp.Match(`GigabitEthernet[0-9]/[0-9]*/[0-9]`, []byte(route.Ipr.OutIface))
-		if err != nil {
-			numErrs++
-			routeMap[0][route.Ipr.DstAddr] = routeInvalid
-			errString := fmt.Sprintf("failed to match route %s outgoing interface (ifName %s)",
-				gigeRoute.Ipr.DstAddr, gigeRoute.Ipr.OutIface)
-			v.Report.LogErrAndAppendToNodeReport(node.Name, errString)
-		} else if !matched {
-			numErrs++
-			routeMap[0][route.Ipr.DstAddr] = routeInvalid
-			errString := fmt.Sprintf("invalid route to node %s; bad outgoing IfName - "+
-				"have %s, expecting <GigabitEthernetX/Y/Z>", node.IPAddr, gigeRoute.Ipr.OutIface)
-			v.Report.LogErrAndAppendToNodeReport(node.Name, errString)
-		}
-
-		if route.IprMeta.OutgoingIfIdx != gigeRoute.IprMeta.OutgoingIfIdx {
-			numErrs++
-			routeMap[0][route.Ipr.DstAddr] = routeInvalid
-			errString := fmt.Sprintf("invalid route to node %s; bad ifIndex, have %d, expecting %d",
-				node.Name, route.IprMeta.OutgoingIfIdx, gigeRoute.IprMeta.OutgoingIfIdx)
-			v.Report.LogErrAndAppendToNodeReport(node.Name, errString)
-		}
->>>>>>> 70740d28
 	}
 
 	return numErrs
@@ -562,7 +366,6 @@
 
 	//validateRouteToLocalNodeLoopInterface
 	for _, ip := range loopIf.If.IPAddresses {
-<<<<<<< HEAD
 		numErrs += v.validateRoute(ip, 1, vrfMap, routeMap, node.Name,
 			loopIf.IfMeta.Tag, loopIf.IfMeta.SwIfIndex, "0.0.0.0")
 	}
@@ -630,43 +433,6 @@
 		v.Report.LogErrAndAppendToNodeReport(nodeName, errString)
 	}
 
-=======
-		route, ok := vrfMap[1][ip]
-		if !ok {
-			numErrs++
-			errString := fmt.Sprintf("Static route for node %s with ip %s not found", node.Name, ip)
-			v.Report.LogErrAndAppendToNodeReport(node.Name, errString)
-			continue
-		}
-
-		routeMap[1][route.Ipr.DstAddr] = routeValid
-
-		if route.Ipr.DstAddr != ip {
-			numErrs++
-			routeMap[1][route.Ipr.DstAddr] = routeInvalid
-			errString := fmt.Sprintf("Node %s loop interface ip %s does not match static route ip %s",
-				node.Name, ip, route.Ipr.DstAddr)
-			v.Report.LogErrAndAppendToNodeReport(node.Name, errString)
-		}
-
-		if loopIf.IfMeta.SwIfIndex != route.IprMeta.OutgoingIfIdx {
-			numErrs++
-			routeMap[1][route.Ipr.DstAddr] = routeInvalid
-			errString := fmt.Sprintf("Node %s loop interface idx %d does not match static route idx %d",
-				node.Name, loopIf.IfMeta.SwIfIndex, route.IprMeta.OutgoingIfIdx)
-			v.Report.LogErrAndAppendToNodeReport(node.Name, errString)
-		}
-
-		if loopIf.IfMeta.Tag != route.Ipr.OutIface {
-			numErrs++
-			routeMap[1][route.Ipr.DstAddr] = routeInvalid
-			errString := fmt.Sprintf("Node %s loop interface tag %s does not match static route tag %s",
-				node.Name, loopIf.IfMeta.Tag, route.Ipr.OutIface)
-			v.Report.LogErrAndAppendToNodeReport(node.Name, errString)
-		}
-	}
-
->>>>>>> 70740d28
 	return numErrs
 }
 
@@ -689,7 +455,6 @@
 	for idx, vrf := range routeMap {
 		fmt.Printf("VRF%d: routes %d\n", idx, len(vrf))
 		for rte, sts := range vrf {
-<<<<<<< HEAD
 			if sts == routeNotValidated {
 				fmt.Printf("x ")
 			} else {
@@ -697,9 +462,6 @@
 			}
 
 			fmt.Printf("{%s, %d}\n", rte, sts)
-=======
-			fmt.Printf("{%s, %d}", rte, sts)
->>>>>>> 70740d28
 		}
 		fmt.Println("")
 	}
