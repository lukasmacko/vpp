--- conflicted
+++ resolved
@@ -240,12 +240,10 @@
         # Marks this pod as a critical add-on.
         scheduler.alpha.kubernetes.io/critical-pod: ''
     spec:
+      # Allow this pod to be rescheduled while the node is in "critical add-ons only" mode.
       tolerations:
-      # We need this to schedule on the master no matter what else is going on, so tolerate everything.
-      - key: ''
-        operator: Exists
-        effect: ''
-      # This likely isn't needed due to the above wildcard, but keep it in for now.
+      - key: node-role.kubernetes.io/master
+        effect: NoSchedule
       - key: CriticalAddonsOnly
         operator: Exists
       hostNetwork: true
@@ -655,11 +653,7 @@
         # Used to connect to contiv-etcd.
         - name: etcd-cfg
           configMap:
-<<<<<<< HEAD
-            name: contiv-etcd-withcompact-cfg
-=======
             name: contiv-etcd-cfg
->>>>>>> 43cce412
         - name: usr-local-bin
           hostPath:
             path: /usr/local/bin
