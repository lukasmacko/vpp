--- conflicted
+++ resolved
@@ -345,11 +345,7 @@
               command:
                 - /bin/sh
                 - -c
-<<<<<<< HEAD
-                - etcdctl get --endpoints={{ $localhost_addr }}:{{ .Values.etcd.service.nodePort }} /
-=======
                 - etcdctl get --endpoints=$HOST_IP:{{ .Values.etcd.service.nodePort }} /
->>>>>>> c957e12a
             periodSeconds: {{ .Values.etcd.probePeriodSeconds }}
             initialDelaySeconds: {{ .Values.etcd.livenessProbeInitialDelaySeconds }}
           {{- end }}
@@ -491,11 +487,7 @@
     dial-timeout: 10000000000
     allow-delayed-start: true
     endpoints:
-<<<<<<< HEAD
-      - "{{ $localhost_addr }}:{{ .Values.etcd.service.nodePort }}"
-=======
       - "__HOST_IP__:{{ .Values.etcd.service.nodePort }}"
->>>>>>> c957e12a
 
 ---
 
@@ -520,11 +512,7 @@
     allow-delayed-start: true
     reconnect-interval: 2000000000
     endpoints:
-<<<<<<< HEAD
-      - "{{ $localhost_addr }}:{{ .Values.etcd.service.nodePort }}"
-=======
       - "__HOST_IP__:{{ .Values.etcd.service.nodePort }}"
->>>>>>> c957e12a
 
 {{- if .Values.http.enableServerCert }}
 {{- if not .Values.http.mountFromHost }}
@@ -642,17 +630,10 @@
           - |
             set -eu
           {{- if .Values.etcd.secureTransport }}
-<<<<<<< HEAD
-            until /usr/local/bin/etcdctl --endpoints={{ $localhost_addr }}:$ETCDPORT get "/vnf-agent/contiv-ksr/k8s/nodeconfig/$HOSTNAME" --prefix=true \
-            --cert=/var/contiv/etcd-secrets/{{ .Values.etcd.secrets.clientCert }} --key=/var/contiv/etcd-secrets/{{ .Values.etcd.secrets.clientKey }} --cacert=/var/contiv/etcd-secrets/{{ .Values.etcd.secrets.caCert }}| grep -m 1 "$HOSTNAME";
-          {{- else }}
-            until /usr/local/bin/etcdctl --endpoints={{ $localhost_addr }}:$ETCDPORT get "/vnf-agent/contiv-ksr/k8s/nodeconfig/$HOSTNAME" --prefix=true | grep -m 1 "$HOSTNAME";
-=======
             until /usr/local/bin/etcdctl --endpoints=$HOST_IP:$ETCDPORT get "/vnf-agent/contiv-ksr/k8s/nodeconfig/$HOSTNAME" --prefix=true \
             --cert=/var/contiv/etcd-secrets/{{ .Values.etcd.secrets.clientCert }} --key=/var/contiv/etcd-secrets/{{ .Values.etcd.secrets.clientKey }} --cacert=/var/contiv/etcd-secrets/{{ .Values.etcd.secrets.caCert }}| grep -m 1 "$HOSTNAME";
           {{- else }}
             until /usr/local/bin/etcdctl --endpoints=$HOST_IP:$ETCDPORT get "/vnf-agent/contiv-ksr/k8s/nodeconfig/$HOSTNAME" --prefix=true | grep -m 1 "$HOSTNAME";
->>>>>>> c957e12a
           {{- end }}
             do
               echo waiting for crd node config;
@@ -1040,9 +1021,6 @@
           image: {{ .Values.init.image.repository }}:{{ .Values.init.image.tag }}
           {{- end }}
           imagePullPolicy: IfNotPresent
-<<<<<<< HEAD
-          command: ['sh', '-c', 'until nc -w 2 {{ $localhost_addr }}:$ETCDPORT; do echo waiting for etcd; sleep 2; done;']
-=======
           command:
             - /bin/sh
           args:
@@ -1057,7 +1035,6 @@
             - name: etcd-cfg
               mountPath: /etc/etcd
 
->>>>>>> c957e12a
 
       containers:
         - name: contiv-ksr
@@ -1273,9 +1250,6 @@
           image: {{ .Values.init.image.repository }}:{{ .Values.init.image.tag }}
           {{- end }}
           imagePullPolicy: IfNotPresent
-<<<<<<< HEAD
-          command: ['sh', '-c', 'until nc -w 2 {{ $localhost_addr }}:$ETCDPORT; do echo waiting for etcd; sleep 2; done;']
-=======
           command:
             - /bin/sh
           args:
@@ -1289,7 +1263,6 @@
               mountPath: /tmp/cfg
             - name: etcd-cfg
               mountPath: /etc/etcd
->>>>>>> c957e12a
 
         # This init container copies contiv-netctl tool to the host.
         - name: netctl-init
