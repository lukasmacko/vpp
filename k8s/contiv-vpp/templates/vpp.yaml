--- conflicted
+++ resolved
@@ -4,15 +4,6 @@
 #   - contiv-vswitch - deployed on each k8s node
 #   - contiv-ksr - deployed on k8s master
 
-<<<<<<< HEAD
-{{- $any_addr := "0.0.0.0" -}}
-{{- $localhost_addr := "127.0.0.1" -}}
-{{- if contains ":" .Values.contiv.ipamConfig.podSubnetCIDR }}
-  {{- $any_addr = "[::]" -}}
-  {{- $localhost_addr = "[::1]" -}}
-{{- end }}
-
-=======
 {{- if contains ":" .Values.contiv.ipamConfig.podSubnetCIDR }}
   {{- $ignored := set . "any_addr_tmp" "[::]" }}
   {{- $ignored := set . "localhost_addr_tmp" "[::1]" }}
@@ -24,7 +15,6 @@
 {{- $any_addr := .any_addr_tmp -}}
 {{- $localhost_addr := .localhost_addr_tmp }}
 
->>>>>>> c68ec47c
 ###########################################################
 #  Configuration
 ###########################################################
